--- conflicted
+++ resolved
@@ -1,5 +1,6 @@
 from ..base import BaseModel
 from bayesian_model import MLP
+import torch
 from torch import nn
 from transformers import AutoModel, AutoTokenizer
 import os
@@ -10,22 +11,7 @@
 
 sys.path.insert(1, os.path.join(sys.path[0], '..'))
 
-class VariationalProbingModel(BaseModel):
-<<<<<<< HEAD
-    def __init__(self):
-        super().__init__()
-        self.model = model = MLP(
-            args.task,
-            embedding_size=args.embedding_size,
-            n_classes=n_classes,
-            hidden_size=args.hidden_size,
-            nlayers=args.nlayers,
-            dropout=args.dropout,
-            representation=representation,
-            n_words=n_words,
-        )
-        self.tokenizer = AutoTokenizer.from_pretrained(pretrained_path)
-=======
+class BayesianProbingModel(BaseModel):
     def __init__(
         self,
         embedding_size = 512,
@@ -42,17 +28,18 @@
         self.model = MLP(embedding_size=embedding_size,
                                     n_classes=n_classes,
                                     hidden_size=hidden_size,
-                                    nlayers=nlayers,
+                                    nlayers=n_layers,
                                     dropout=dropout,
                                     representation=representation,
                                     n_words=n_words)
         self.model.to(device)
->>>>>>> 986f22fe
 
     def forward(self, input_ids, attention_mask=None):
+        if attention_mask:
+            return self.model(input_ids=input_ids, attention_mask=attention_mask)
         return self.model(input_ids=input_ids)
 
-    def _evaluate(evalloader, model):
+    def _evaluate(self, evalloader, model):
         dev_loss, dev_acc = 0, 0
         for x, y in evalloader:
             loss, acc = model.eval_batch(x, y)
@@ -66,20 +53,20 @@
         }
 
 
-    def evaluate(evalloader, model):
+    def evaluate(self, evalloader, model):
         model.eval()
         with torch.no_grad():
-            result = _evaluate(evalloader, model)
+            result = self._evaluate(evalloader, model)
         model.train()
         return result
 
-    def train_epoch(trainloader, devloader, model, optimizer, train_info):
+    def train_epoch(self, trainloader, devloader, model, optimizer, train_info):
         for x, y in trainloader:
             loss = model.train_batch(x, y, optimizer)
             train_info.new_batch(loss)
     
             if train_info.eval:
-                dev_results = evaluate(devloader, model)
+                dev_results = self.evaluate(devloader, model)
     
                 if train_info.is_best(dev_results):
                     model.set_best()
@@ -89,20 +76,13 @@
     
                 train_info.print_progress(dev_results)
 
-    def train(trainloader, devloader, model, eval_batches, wait_iterations):
+    def train(self, trainloader, devloader, model, eval_batches, wait_iterations):
         optimizer = optim.AdamW(model.parameters())
     
         with tqdm(total=wait_iterations) as pbar:
             train_info = TrainInfo(pbar, wait_iterations, eval_batches)
             while not train_info.finish:
-                train_epoch(trainloader, devloader, model,
+                self.train_epoch(trainloader, devloader, model,
                             optimizer, train_info)
     
-        model.recover_best()
-
-<<<<<<< HEAD
-    def eval(self):
-        raise NotImplementedError
-=======
-
->>>>>>> 986f22fe
+        model.recover_best()